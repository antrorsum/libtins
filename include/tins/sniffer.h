--- conflicted
+++ resolved
@@ -199,36 +199,18 @@
      */
     void stop_sniff();
 
-<<<<<<< HEAD
     /**
      * \brief Gets the file descriptor associated with the sniffer.
      */
     int get_fd();
-=======
-        /**
-         * \brief Sets direction for the sniffer.
-         *
-         * This calls pcap_setdirection using the provided parameter.
-         * \param d The direction for the sniffer.
-         */
-        bool set_direction(pcap_direction_t d);
-
-        /**
-         * \brief Sets whether to extract RawPDUs or fully parsed packets.
-         *
-         * By default, packets will be parsed starting from link layer.
-         * However, if you're parsing a lot of traffic, then you might
-         * want to extract packets and push them into a queue,
-         * so a consumer can parse them when they're popped.
-         *
-         * This method allows doing that. If the parameter is true,
-         * then packets taken from this BaseSniffer will only contain
-         * a RawPDU which will have to entire contents of the packet.
-         *
-         * \param value Whether to extract RawPDUs or not.
-         */
-        void set_extract_raw_pdus(bool value);
->>>>>>> 58e3a7a6
+
+    /**
+     * \brief Sets direction for the sniffer.
+     *
+     * This calls pcap_setdirection using the provided parameter.
+     * \param d The direction for the sniffer.
+     */
+    bool set_direction(pcap_direction_t d);
 
     /**
      * \brief Sets the read timeout for this sniffer.
@@ -593,7 +575,12 @@
      */
     void set_timeout(unsigned timeout);
 
-<<<<<<< HEAD
+    /**
+     * Sets the direction option.
+     * \param direction The direction to be set.
+     */
+    void set_direction(pcap_direction_t direction);
+
     /**
      * Sets the immediate mode option.
      * \param enabled The immediate mode option value.
@@ -608,46 +595,8 @@
         PROMISCUOUS = 2,
         RFMON = 4,
         PACKET_FILTER = 8,
-        IMMEDIATE_MODE = 16
-=======
-        /**
-         * Sets the direction option.
-         * \param direction The direction to be set.
-         */
-        void set_direction(pcap_direction_t direction);
-
-        /**
-         * Sets the immediate mode option.
-         * \param enabled The immediate mode option value.
-         */
-        void set_immediate_mode(bool enabled);
-    protected:
-        friend class Sniffer;
-        friend class FileSniffer;
-
-        enum Flags {
-            BUFFER_SIZE = 1,
-            PROMISCUOUS = 2,
-            RFMON = 4,
-            PACKET_FILTER = 8,
-            IMMEDIATE_MODE = 16
-        };
-
-        void configure_sniffer_pre_activation(Sniffer& sniffer) const;
-        void configure_sniffer_pre_activation(FileSniffer& sniffer) const;
-
-        void configure_sniffer_post_activation(Sniffer& sniffer) const;
-
-        uint32_t _flags;
-        unsigned _snap_len;
-        unsigned _buffer_size;
-        std::string _filter;
-        unsigned _timeout;
-        bool _promisc;
-        bool _rfmon;
-        bool _immediate_mode;
-        pcap_direction_t _direction;
->>>>>>> 58e3a7a6
+        IMMEDIATE_MODE = 16,
+        DIRECTION = 16
     };
 
     void configure_sniffer_pre_activation(Sniffer& sniffer) const;
@@ -663,6 +612,7 @@
     bool promisc_;
     bool rfmon_;
     bool immediate_mode_;
+    pcap_direction_t direction_;
 };
 
 template <typename Functor>
